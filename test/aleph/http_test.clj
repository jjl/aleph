(ns aleph.http-test
  (:use
    [clojure test])
  (:require
    [clojure.java.io :as io]
    [aleph.netty :as netty]
    [byte-streams :as bs]
    [manifold.deferred :as d]
    [manifold.stream :as s]
    [aleph.http :as http])
  (:import
    [java.util.concurrent
     Executors]
    [java.io
     File
     ByteArrayInputStream]
    [java.util.concurrent
     TimeoutException]))

(netty/leak-detector-level! :paranoid)

(def string-response "String!")
(def seq-response (map identity ["sequence: " 1 " two " 3.0]))
(def file-response (File. (str (System/getProperty "user.dir") "/test/file.txt")))
(def stream-response "Stream!")

(defn string-handler [request]
  {:status 200
   :body string-response})

(defn seq-handler [request]
  {:status 200
   :body seq-response})

(defn file-handler [request]
  {:status 200
   :body file-response})

(defn stream-handler [request]
  {:status 200
   :body (bs/to-input-stream stream-response)})

(defn slow-handler [request]
  {:status 200
   :body (cons "1" (lazy-seq (do (Thread/sleep 1000) '("2"))))})

(defn manifold-handler [request]
  {:status 200
   :body (->> stream-response (map str) s/->source)})

(defn echo-handler [request]
  {:status 200
   :body (:body request)})

(defn line-echo-handler [request]
  {:status 200
   :body (->> request :body bs/to-line-seq)})

(defn hello-handler [request]
  {:status 200
   :body "hello"})

(def latch (promise))
(def browser-server (atom nil))

(def route-map
  {"/stream" stream-handler
   "/slow" slow-handler
   "/file" file-handler
   "/manifold" manifold-handler
   "/seq" seq-handler
   "/string" string-handler
   "/echo" echo-handler
   "/line_echo" line-echo-handler
   "/stop" (fn [_]
             (try
               (deliver latch true) ;;this can be triggered more than once, sometimes
               (.close ^java.io.Closeable @browser-server)
               (catch Exception e
                 )))})

(defn print-vals [& args]
  (apply prn args)
  (last args))

(defn basic-handler [request]
  ((route-map (:uri request)) request))

(def expected-results
  (->>
    ["string" string-response
     "stream" stream-response
     "manifold" stream-response
     "file" "this is a file"
     "seq" (apply str seq-response)
     ]
    (repeat 10)
    (apply concat)
    (partition 2)))

(defmacro with-server [server & body]
  `(let [server# ~server]
     (try
       ~@body
       (finally
         (.close ^java.io.Closeable server#)))))

(defmacro with-handler [handler & body]
  `(with-server (http/start-server ~handler {:port 8080})
     ~@body))

(defmacro with-raw-handler [handler & body]
  `(with-server (http/start-server ~handler {:port 8080, :raw-stream? true})
     ~@body))

(defmacro with-both-handlers [handler & body]
  `(do
     (with-handler ~handler ~@body)
     (with-raw-handler ~handler ~@body)))

;;;

(deftest test-response-formats
  (with-handler basic-handler
    (doseq [[index [path result]] (map vector (iterate inc 0) expected-results)]
      (is
        (= result
          (bs/to-string
            (:body
              @(http/get (str "http://localhost:8080/" path)
                 {:socket-timeout 1000}))))))))

(def words (slurp "/usr/share/dict/words"))

(deftest test-bulk-requests
  (with-handler basic-handler
    (->> (range 1e3)
      (map (fn [_] (http/get "http://localhost:8080/string")))
      (apply d/zip)
      deref)
    (dotimes [_ 1e2]
      (->> (range 1e2)
        (map (fn [_] (http/get "http://localhost:8080/string")))
        (apply d/zip)
        deref))))

(deftest test-echo
  (with-both-handlers basic-handler
    (doseq [len [1e3 1e4 1e5 1e6 1e7]]
      (let [words (->> words (take len) (apply str))
            body (:body
                   @(http/put "http://localhost:8080/echo"
                      {:body words
                       :socket-timeout 2000}))]
        (is (= words (bs/to-string body)))))))

(deftest test-line-echo
  (with-handler basic-handler
    (doseq [len [1e3 1e4 1e5]]
      (let [words (->> words (take len) (apply str))
            body (:body
                   @(http/put "http://localhost:8080/line_echo"
                      {:body words
                       :socket-timeout 2000}))]
        (is (= (.replace ^String words "\n" "") (bs/to-string body)))))))

<<<<<<< HEAD
(deftest test-connection-timeout
  (with-handler basic-handler
    (is (thrown? TimeoutException
          @(http/get "http://192.0.2.0" ;; "TEST-NET" in RFC 5737
             {:connection-timeout 2})))))

(deftest test-request-timeout
  (with-handler basic-handler
    (is (thrown? TimeoutException
          @(http/get "http://localhost:8080/slow"
             {:request-timeout 5})))))
=======
(defn get-netty-client-event-threads []
  (let [all-threads (->> (Thread/getAllStackTraces) .keySet vec)]
    (filter #(.startsWith ^String (.getName ^Thread %) netty/client-event-thread-pool-name)
            all-threads)))

(deftest test-client-events-daemon-thread
  (with-handler basic-handler
    (is
     (= string-response
        (bs/to-string
         (:body
          @(http/get "http://localhost:8080/string")))))
    (let [client-threads (get-netty-client-event-threads)]
      (is (> (count client-threads) 0))
      (is (every? #(.isDaemon ^Thread %) client-threads)))))

(def ^String netty-threads-property-name "io.netty.eventLoopThreads")

(deftest test-default-event-loop-threads
  (let [initial-threads-property (System/getProperty netty-threads-property-name)]
    (testing "Default event thread count is twice the cpu count."
      (System/clearProperty netty-threads-property-name)
      (let [default-threads (netty/get-default-event-loop-threads)]
        (is (= default-threads (->> (Runtime/getRuntime) (.availableProcessors) (* 2))))
        (testing "Netty eventLoopThreads property overrides default thread count"
          (let [property-threads (inc default-threads)]
            (System/setProperty netty-threads-property-name (str property-threads))
            (is (= property-threads (netty/get-default-event-loop-threads)))
            (System/clearProperty netty-threads-property-name)))))
    (testing "Event thread count minimum is 1."
      (System/setProperty netty-threads-property-name "0")
      (is (= 1 (netty/get-default-event-loop-threads)))
      (System/clearProperty netty-threads-property-name))
    (if initial-threads-property
      (System/setProperty netty-threads-property-name initial-threads-property)
      (System/clearProperty netty-threads-property-name))))
>>>>>>> a519a750

;;;

(deftest ^:benchmark benchmark-http
  (println "starting HTTP benchmark server on 8080")
  (netty/leak-detector-level! :disabled)
  (let [server (http/start-server hello-handler {:port 8080})]
    (Thread/sleep (* 1000 120))
    (println "stopping server")
    (.close ^java.io.Closeable server)))<|MERGE_RESOLUTION|>--- conflicted
+++ resolved
@@ -164,7 +164,6 @@
                        :socket-timeout 2000}))]
         (is (= (.replace ^String words "\n" "") (bs/to-string body)))))))
 
-<<<<<<< HEAD
 (deftest test-connection-timeout
   (with-handler basic-handler
     (is (thrown? TimeoutException
@@ -176,11 +175,12 @@
     (is (thrown? TimeoutException
           @(http/get "http://localhost:8080/slow"
              {:request-timeout 5})))))
-=======
+
 (defn get-netty-client-event-threads []
-  (let [all-threads (->> (Thread/getAllStackTraces) .keySet vec)]
-    (filter #(.startsWith ^String (.getName ^Thread %) netty/client-event-thread-pool-name)
-            all-threads)))
+  (->> (Thread/getAllStackTraces)
+    .keySet
+    vec
+    (filter #(.startsWith ^String (.getName ^Thread %) netty/client-event-thread-pool-name))))
 
 (deftest test-client-events-daemon-thread
   (with-handler basic-handler
@@ -196,24 +196,27 @@
 (def ^String netty-threads-property-name "io.netty.eventLoopThreads")
 
 (deftest test-default-event-loop-threads
-  (let [initial-threads-property (System/getProperty netty-threads-property-name)]
+  (let [initial-threads-property (System/getProperty netty-threads-property-name)
+        set-prop #(System/setProperty netty-threads-property-name (str %))
+        clear-prop #(System/clearProperty netty-threads-property-name)]
+
     (testing "Default event thread count is twice the cpu count."
-      (System/clearProperty netty-threads-property-name)
+      (clear-prop)
       (let [default-threads (netty/get-default-event-loop-threads)]
         (is (= default-threads (->> (Runtime/getRuntime) (.availableProcessors) (* 2))))
         (testing "Netty eventLoopThreads property overrides default thread count"
           (let [property-threads (inc default-threads)]
-            (System/setProperty netty-threads-property-name (str property-threads))
+            (set-prop property-threads)
             (is (= property-threads (netty/get-default-event-loop-threads)))
-            (System/clearProperty netty-threads-property-name)))))
+            (clear-prop)))))
+
     (testing "Event thread count minimum is 1."
-      (System/setProperty netty-threads-property-name "0")
+      (set-prop 0)
       (is (= 1 (netty/get-default-event-loop-threads)))
-      (System/clearProperty netty-threads-property-name))
+      (clear-prop))
     (if initial-threads-property
-      (System/setProperty netty-threads-property-name initial-threads-property)
-      (System/clearProperty netty-threads-property-name))))
->>>>>>> a519a750
+      (set-prop initial-threads-property)
+      (clear-prop))))
 
 ;;;
 
