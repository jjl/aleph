;;   Copyright (c) Zachary Tellman. All rights reserved.
;;   The use and distribution terms for this software are covered by the
;;   Eclipse Public License 1.0 (http://opensource.org/licenses/eclipse-1.0.php)
;;   which can be found in the file epl-v10.html at the root of this distribution.
;;   By using this software in any fashion, you are agreeing to be bound by
;;   the terms of this license.
;;   You must not remove this notice, or any other, from this software.

(ns ^{:skip-wiki true}
  aleph.netty
  (:use
    [lamina core trace api executors]
    [aleph formats core]
    [gloss core])
  (:require
    [clj-http.client :as client]
    [clojure.tools.logging :as log])
  (:import
    [org.jboss.netty.channel
     Channel
     ChannelHandler
     ChannelUpstreamHandler
     ChannelDownstreamHandler
     ChannelHandlerContext
     MessageEvent
     ChannelEvent
     ExceptionEvent
     ChannelPipelineFactory
     Channels
     ChannelPipeline
     ChannelFuture
     ChannelFutureListener]
    [org.jboss.netty.buffer
     ChannelBuffer]
    [org.jboss.netty.channel.group
     ChannelGroup
     DefaultChannelGroup
     ChannelGroupFuture
     ChannelGroupFutureListener]
    [org.jboss.netty.channel.socket.nio
     NioServerSocketChannelFactory
     NioClientSocketChannelFactory]
    [org.jboss.netty.bootstrap
     ServerBootstrap
     ClientBootstrap]
    [java.util.concurrent
     Executors
     Executor]
    [java.net
     URI
     SocketAddress
     InetSocketAddress
     InetAddress]
    [java.io
     InputStream]
    [java.nio.channels
     ClosedChannelException]
    [java.nio
     ByteBuffer]))

;;;

(defn channel-origin [netty-channel]
  (when-let [socket-address (.getRemoteAddress ^Channel netty-channel)]
    (when-let [inet-address (.getAddress ^InetSocketAddress socket-address)]
      (.getHostAddress ^InetAddress inet-address))))

(defn message-event
  "Returns contents of message event, or nil if it's a different type of message."
  [evt]
  (when (instance? MessageEvent evt)
    (.getMessage ^MessageEvent evt)))

(defn channel-event [evt]
  (when (instance? ChannelEvent evt)
    (.getChannel ^ChannelEvent evt)))

(defn ^InetSocketAddress event-origin
  "Returns origin of message event, or nil if it's a different type of message."
  [evt]
  (when (instance? MessageEvent evt)
    (.getRemoteAddress ^MessageEvent evt)))

(defn exception-event
  "Returns origin of message event, or nil if it's a different type of message."
  [evt]
  (when (instance? ExceptionEvent evt)
    (.getCause ^ExceptionEvent evt)))

(defmacro do-once [& body]
  `(let [latch# (atom false)]
     (when (compare-and-set! latch# false true)
       ~@body)))

(defn create-write-queue [^Channel netty-channel close-callback]
  (let [ch (channel)]
    (run-pipeline (receive-in-order ch identity)
      (fn [_] (close-callback)))
    ch))

(defn wrap-write-channel [ch]
  (proxy-channel
    (fn [msgs]
      (if (= 1 (count msgs))
	(let [result (result-channel)]
	  [result [[result (first msgs)]]])
	(let [results (repeatedly (count msgs) #(result-channel))]
	  [(apply run-pipeline nil (map constantly results))
	   (map vector results msgs)])))
    ch))

;;;

(defn ^ChannelUpstreamHandler upstream-stage
  "Creates a pipeline stage for upstream events."
  [handler]
  (reify ChannelUpstreamHandler
    (handleUpstream [_ ctx evt]
      (if-let [upstream-evt (handler evt)]
	(.sendUpstream ctx upstream-evt)
	(.sendUpstream ctx evt)))))

(defn ^ChannelDownstreamHandler downstream-stage
  "Creates a pipeline stage for downstream events."
  [handler]
  (reify ChannelDownstreamHandler
    (handleDownstream [_ ctx evt]
      (if-let [downstream-evt (handler evt)]
	(.sendDownstream ctx downstream-evt)
	(.sendDownstream ctx evt)))))

(defn ^ChannelUpstreamHandler message-stage
  "Creates a final upstream stage that only captures MessageEvents."
  [handler]
  (reify ChannelUpstreamHandler
    (handleUpstream [_ ctx evt]
      (if-let [msg (message-event evt)]
	(handler (.getChannel ^MessageEvent evt) msg)
	(.sendUpstream ctx evt)))))

(defn channel-open-stage [f]
  (let [latch (atom false)]
    (fn [evt]
      (when-let [ch ^Channel (channel-event evt)]
	(when (and (.isConnected ch) (compare-and-set! latch false true))
	  (f ch)))
      nil)))

(defn channel-close-stage [f]
  (let [latch (atom false)]
    (fn [evt]
      (when-let [ch ^Channel (channel-event evt)]
	(when (and (not (.isConnected ch)) (compare-and-set! latch false true))
	  (f ch)))
      nil)))

(defn refuse-connection-stage []
  (reify ChannelUpstreamHandler
    (handleUpstream [_ ctx evt]
      (if-let [ch ^Channel (channel-event evt)]
	(.close ch)
	(.sendUpstream ctx evt)))))

(def pipeline-handlers
  (memoize
    (fn [pipeline-name]
      (let [error-probe (canonical-probe [pipeline-name :errors])
	    error-handler (fn [^ChannelEvent evt]
			    (when-let [ex ^ExceptionEvent (exception-event evt)]
			      (when-not (instance? ClosedChannelException ex)
				(when-not (trace error-probe
					    {:exception ex
					     :address (-> evt .getChannel channel-origin)})
				  (log/error ex)))
			      nil))
	    traffic-handler (fn [probe-suffix]
			      (let [traffic-probe (canonical-probe [pipeline-name :traffic probe-suffix])]
				(fn [evt]
				  (when-let [msg (message-event evt)]
				    (trace traffic-probe
				      {:address (-> evt channel-event channel-origin)
				       :bytes (.readableBytes ^ChannelBuffer msg)}))
				  nil)))]
	{:error error-handler
	 :in (traffic-handler :in)
	 :out (traffic-handler :out)}))))

(defn create-netty-pipeline
  "Creates a pipeline.  Each stage must have a name.

   Example:
   (create-netty-pipeline
     :stage-a a
     :stage-b b)"
  [pipeline-name & stages]
  (let [netty-pipeline (Channels/pipeline)
	{:keys [error in out]} (pipeline-handlers pipeline-name)]
    (doseq [[id stage] (partition 2 stages)]
      (.addLast netty-pipeline (name id) stage))
    (.addFirst netty-pipeline "incoming-traffic"
      (upstream-stage in))
    (.addFirst netty-pipeline "outgoing-traffic"
      (downstream-stage out))
    (.addLast netty-pipeline "outgoing-error"
      (downstream-stage error))
    (.addFirst netty-pipeline "incoming-error"
      (upstream-stage error))
    netty-pipeline))

;;;

(defn create-frame [frame delimiters strip-delimiters?]
  (cond
    (and frame delimiters) (delimited-frame delimiters frame)
    (and frame (not delimiters)) (compile-frame frame)
    (and (not frame) delimiters) (delimited-block delimiters (or strip-delimiters? true))
    :else nil))

;;;

(defn wrap-netty-channel-future
  "Creates a pipeline stage that takes a Netty ChannelFuture, and returns
   a Netty Channel."
  [^ChannelFuture netty-future]
  (let [ch (result-channel)]
    (.addListener netty-future
      (reify ChannelFutureListener
	(operationComplete [_ netty-future]
	  (if (.isSuccess netty-future)
	    (success! ch (.getChannel netty-future))
	    (error! ch (.getCause netty-future)))
	  nil)))
    ch))

(defn wrap-netty-channel-group-future
  "Creates a pipeline stage that takes a Netty ChannelFuture, and returns
   a Netty Channel."
  [^ChannelGroupFuture netty-future]
  (let [ch (result-channel)]
    (.addListener netty-future
      (reify ChannelGroupFutureListener
	(operationComplete [_ netty-future]
	  (if (.isCompleteSuccess netty-future)
	    (success! ch (.getGroup netty-future))
	    (error! ch (Exception. "Channel-group operation was not completely successful")))
	  nil)))
    ch))

(defn close-channel
  ([netty-channel]
     (close-channel netty-channel nil))
  ([^Channel netty-channel close-callback]
     (run-pipeline (.close netty-channel)
       :error-handler (fn [_])
       wrap-netty-channel-future
       (fn [_]
	 (when close-callback
	   (close-callback))
	 true))))

(defn write-to-channel
  [^Channel netty-channel msg close?
   & {close-callback :on-close write-callback :on-write host :host port :port}]
  (if msg
    (run-pipeline
      (io!
	(if (and host port)
	  (.write netty-channel msg (InetSocketAddress. ^String host (int port)))
	  (.write netty-channel msg)))
      :error-handler (fn [_])
      wrap-netty-channel-future
      (fn [_]
	(when write-callback
	  (write-callback))
	(if close?
	  (close-channel netty-channel close-callback)
	  true)))
    (when close?
      (close-channel netty-channel close-callback))))

;;;

(def default-server-options
  {"child.reuseAddress" true,
   "reuseAddress" true,
   "child.keepAlive" true,
   "child.connectTimeoutMillis" 100,
   "tcpNoDelay" true,
   "readWriteFair" true,
   "child.tcpNoDelay" true})

(defn create-pipeline-factory
  [^ChannelGroup channel-group options
   connections-probe refuse-connections?
   pipeline-fn & args]
  (let [connection-count (atom 0)]
    (reify ChannelPipelineFactory
      (getPipeline [_]
	(let [pipeline ^ChannelPipeline (apply pipeline-fn args)]
	  (.addFirst pipeline
	    "channel-listener"
	    (if (and refuse-connections? @refuse-connections?)
	      (refuse-connection-stage)
	      (upstream-stage
		(fn [evt]
		  (when-let [ch ^Channel (channel-event evt)]
		    (if (.isOpen ch)
		      (when (.add channel-group ch)
			(let [origin (channel-origin ch)
			      connections (swap! connection-count inc)]
			  (trace connections-probe
			    {:event :opened
			     :connections connections
			     :address origin})
			  (run-pipeline (.getCloseFuture ch)
			    wrap-netty-channel-future
			    (fn [_]
			      (let [connections (swap! connection-count dec)]
				(trace connections-probe
				  {:event :closed
				   :connections connections
				   :address origin}))))))))
		  nil))))
	  pipeline)))))

(defn graceful-shutdown [server timeout]
  (let [connections (server-probe server :connections)
	num-connections #(dec (count (netty-channels server)))]
    (let [ready-to-close (if (zero? (num-connections))
			   (run-pipeline true)
			   (run-pipeline connections
			     read-channel
			     (fn [_]
			       (let [connections (num-connections)]
				 (trace [(name server) :shutdown :pending]
				   {:name (name server)
				    :connections connections})
				 (when (pos? connections)
				   (restart))))))]
      (run-pipeline (-> ready-to-close (poll-result timeout) read-channel)
	(fn [result]
	  (stop-server-immediately server))))))

(defn start-server
  "Starts a server.  Returns a function that stops the server."
  [pipeline-fn options]
  (let [options (merge
		  {:name (gensym "server.")
                   ;;:thread-pool {:max-thread-count (.availableProcessors (Runtime/getRuntime))}
                   }
		  options)
        tp (let [tp (merge
                      {:name (str (:name options) ":thread-pool")}
                      (:thread-pool options))]
             (if-not (map? tp)
               tp
               (thread-pool tp)))
        options (assoc options
                  :thread-pool tp)
	refuse-connections? (atom false)
	port (:port options)
	channel-factory (NioServerSocketChannelFactory.
			  (Executors/newCachedThreadPool)
			  (Executors/newCachedThreadPool))
	server (ServerBootstrap. channel-factory)
	channel-group (DefaultChannelGroup.)]
    ;; connect server probes
    (siphon-probes (:name options) (:probes options))

    ;; set netty flags
    (doseq [[k v] (merge default-server-options (:netty options))]
      (.setOption server k v))

    ;; set pipeline factory
    (.setPipelineFactory server
      (create-pipeline-factory
	channel-group
	options
	(canonical-probe [(:name options) :connections])
	refuse-connections?
	(pipeline-fn options)))

    ;; add parent channel to channel-group
    (.add channel-group (.bind server (InetSocketAddress. port)))

     ;; create server instance
    (reify AlephServer
      (server-thread-pool [_]
         tp)
      (stop-server-immediately [_]
	(trace [(:name options) :shutdown]
	  {:name options})
	(run-pipeline
	  (.close channel-group)
	  wrap-netty-channel-group-future
	  (fn [_]
	    (future
              (shutdown-thread-pool thread-pool)
              (.releaseExternalResources server)))))
      (stop-server [this timeout]
	(reset! refuse-connections? true)
	(graceful-shutdown this timeout))
      (server-probe [_ probe-name]
	(probe-channel [(:name options) probe-name]))
      (netty-channels [_]
	(set channel-group))
      clojure.lang.IFn
      (invoke [this]
	(stop-server-immediately this))
      clojure.lang.Named
      (getName [_]
	(:name options))
      (getNamespace [_]
	nil))))

;;;

(def default-client-options
  {"tcpNoDelay" true,
   "reuseAddress" true,
   "readWriteFair" true,
   "connectTimeoutMillis" 3000})

(defn parse-url [url]
  (let [url-parsed (java.net.URL. url)]
    {:scheme (.getProtocol url-parsed)
     :server-name (.getHost url-parsed)
     :server-port (.getPort url-parsed)
     :uri (.getPath url-parsed)
     :user-info (.getUserInfo url-parsed)
     :query-string (.getQuery url-parsed)}))

(defn split-url [options]
  (if-let [url (:url options)]
    (-> options (dissoc :url) (merge (parse-url url)))
    options))

<<<<<<< HEAD
(def nio-channel-factory (atom nil))

(defn get-nio-channel-factory
  "NioClientSocketChannelFactory singleton"
  []
  (swap! nio-channel-factory #(or % (NioClientSocketChannelFactory. 
                                      (Executors/newCachedThreadPool)
                                      (Executors/newCachedThreadPool)))))
=======
(defn get-port [options]
  (let [port (or (:port options) (:server-port options))]
    (if (= port -1)
      (case (:scheme options)
        "http"  80
        "https" 443)
      port)))
>>>>>>> a483e3e1

(defn create-client
  [pipeline-fn send-encoder options]
  (let [options (split-url options)
	host (or (:host options) (:server-name options))
	port (get-port options)
	[inner outer] (channel-pair)
	inner (wrap-write-channel inner)
	channel-group (DefaultChannelGroup.)
	client (ClientBootstrap. (get-nio-channel-factory))]

    ;; setup client probes
    (siphon-probes (:name options) (:probes options))

    ;; set netty flags
    (doseq [[k v] (merge default-client-options (:netty options))]
      (.setOption client k v))

    ;; set pipeline factory
    (.setPipelineFactory client
      (create-pipeline-factory
	channel-group
	options
	(canonical-probe [(:name options) :connections])
	nil
	pipeline-fn
	outer))

    ;; intialize client
    (run-pipeline (.connect client (InetSocketAddress. ^String host (int port)))
      :error-handler (fn [_])
      wrap-netty-channel-future
      (fn [^Channel netty-channel]

	;; write queue 
	(let [write-queue (create-write-queue
			    netty-channel
			    #(write-to-channel netty-channel nil true))]
	  (run-pipeline (.getCloseFuture netty-channel)
	    wrap-netty-channel-future
	    (fn [_]
	      (close inner)
	      (close outer)
	      (run-pipeline
		(.close channel-group)
		wrap-netty-channel-group-future)))
	  (.add channel-group netty-channel)
	  (run-pipeline
	    (receive-in-order outer
	      (fn [[returned-result msg]]
		(enqueue write-queue
		  (let [result (write-to-channel netty-channel (send-encoder msg) false)]
		    (siphon-result result returned-result)
		    result))))
	    (fn [_]
	      (close write-queue)))
	  inner)))))

;;;

<|MERGE_RESOLUTION|>--- conflicted
+++ resolved
@@ -435,7 +435,6 @@
     (-> options (dissoc :url) (merge (parse-url url)))
     options))
 
-<<<<<<< HEAD
 (def nio-channel-factory (atom nil))
 
 (defn get-nio-channel-factory
@@ -444,7 +443,6 @@
   (swap! nio-channel-factory #(or % (NioClientSocketChannelFactory. 
                                       (Executors/newCachedThreadPool)
                                       (Executors/newCachedThreadPool)))))
-=======
 (defn get-port [options]
   (let [port (or (:port options) (:server-port options))]
     (if (= port -1)
@@ -452,7 +450,6 @@
         "http"  80
         "https" 443)
       port)))
->>>>>>> a483e3e1
 
 (defn create-client
   [pipeline-fn send-encoder options]
